--- conflicted
+++ resolved
@@ -173,69 +173,5 @@
     existing = await run_in_threadpool(TestRecordCRUD.get_by_uuid, db, uuid_str)
     if existing is None:
         raise HTTPException(status_code=404, detail="Record not found")
-<<<<<<< HEAD
-
-    await run_in_threadpool(
-        TestRecordCRUD.update_by_uuid, db, uuid_str, status=TestStatus.RUNNING
-    )
-
-    llm = request.session.get("llm")
-    started_at = perf_counter()
-
-    async def _progress_callback(payload: Dict[str, Any]) -> None:
-        logger.info(f"Record {uuid_str} progress: {payload}")
-
-    def _finalize_record(
-        status: TestStatus,
-        *,
-        result_payload: Optional[Dict[str, Any]] = None,
-        duration: Optional[int] = None,
-        error_message: Optional[str] = None,
-    ) -> None:
-        session = SessionLocal()
-        try:
-            update_kwargs: Dict[str, Any] = {"status": status}
-            if duration is not None:
-                update_kwargs["duration"] = duration
-
-            if result_payload is not None:
-                update_kwargs["result"] = json.dumps(
-                    result_payload, ensure_ascii=False
-                )
-            elif error_message is not None:
-                update_kwargs["result"] = error_message
-
-            TestRecordCRUD.update_by_uuid(session, uuid_str, **update_kwargs)
-        finally:
-            session.close()
-
-    async def _background_run() -> None:
-        try:
-            result = await test_chatflow_non_stream_pressure_wrapper(
-                existing,
-                llm=llm,
-                progress_callback=_progress_callback,
-            )
-            logger.info(f"Record {uuid_str} completed: {result}")
-            duration = int(perf_counter() - started_at)
-            await asyncio.to_thread(
-                _finalize_record,
-                TestStatus.INIT,
-                result_payload=result,
-                duration=duration,
-            )
-        except Exception as exc:  # pragma: no cover - background logging
-            logger.exception(f"Record {uuid_str} failed during execution: {exc}")
-            await asyncio.to_thread(
-                _finalize_record,
-                TestStatus.FAILED,
-                error_message=str(exc),
-            )
-
-    asyncio.create_task(_background_run())
-
-    return {"status": "accepted", "uuid": uuid_str}
-=======
     result = await test_chatflow_non_stream_pressure_wrapper(existing, request)
-    return result
->>>>>>> 7e488f3f
+    return result